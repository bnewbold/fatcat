--- conflicted
+++ resolved
@@ -71,94 +71,11 @@
         },
         (None, false) => FatCatId::from_uuid(&get_or_create_editgroup(editor_id, conn)?),
     };
-<<<<<<< HEAD
-
-    let refs: Vec<ReleaseRef> = release_ref::table
-        .filter(release_ref::release_rev.eq(rev.id))
-        .order(release_ref::index_val.asc())
-        .get_results(conn)
-        .expect("fetch release refs")
-        .into_iter()
-        .map(|r: ReleaseRefRow| ReleaseRef {
-            index: r.index_val,
-            key: r.key,
-            extra: r.extra_json,
-            container_title: r.container_title,
-            year: r.year,
-            title: r.title,
-            locator: r.locator,
-            target_release_id: r.target_release_ident_id.map(|v| uuid2fcid(&v)),
-        })
-        .collect();
-
-    let contribs: Vec<ReleaseContrib> = release_contrib::table
-        .filter(release_contrib::release_rev.eq(rev.id))
-        .order((release_contrib::role.asc(), release_contrib::index_val.asc()))
-        .get_results(conn)
-        .expect("fetch release refs")
-        .into_iter()
-        .map(|c: ReleaseContribRow| ReleaseContrib {
-            index: c.index_val,
-            raw_name: c.raw_name,
-            role: c.role,
-            extra: c.extra_json,
-            creator_id: c.creator_ident_id.map(|v| uuid2fcid(&v)),
-            creator: None,
-        })
-        .collect();
-
-    let abstracts: Vec<ReleaseEntityAbstracts> = release_rev_abstract::table
-        .inner_join(abstracts::table)
-        .filter(release_rev_abstract::release_rev.eq(rev.id))
-        .get_results(conn)?
-        .into_iter()
-        .map(
-            |r: (ReleaseRevAbstractRow, AbstractsRow)| ReleaseEntityAbstracts {
-                sha1: Some(r.0.abstract_sha1),
-                mimetype: r.0.mimetype,
-                lang: r.0.lang,
-                content: Some(r.1.content),
-            },
-        )
-        .collect();
-
-    Ok(ReleaseEntity {
-        title: rev.title,
-        release_type: rev.release_type,
-        release_status: rev.release_status,
-        release_date: rev.release_date
-            .map(|v| chrono::DateTime::from_utc(v.and_hms(0, 0, 0), chrono::Utc)),
-        doi: rev.doi,
-        pmid: rev.pmid,
-        pmcid: rev.pmcid,
-        isbn13: rev.isbn13,
-        core_id: rev.core_id,
-        wikidata_qid: rev.wikidata_qid,
-        volume: rev.volume,
-        issue: rev.issue,
-        pages: rev.pages,
-        files: None,
-        container: None,
-        container_id: rev.container_ident_id.map(|u| uuid2fcid(&u)),
-        publisher: rev.publisher,
-        language: rev.language,
-        work_id: Some(uuid2fcid(&rev.work_ident_id)),
-        refs: Some(refs),
-        contribs: Some(contribs),
-        abstracts: Some(abstracts),
-        state: state,
-        ident: ident_id,
-        revision: Some(rev.id.to_string()),
-        redirect: redirect_id,
-        editgroup_id: None,
-        extra: rev.extra_json,
-=======
     Ok(EditContext {
         editor_id: FatCatId::from_uuid(&editor_id),
         editgroup_id: editgroup_id,
         extra_json: None,
         autoaccept: autoaccept,
->>>>>>> a29beab0
     })
 }
 
@@ -341,39 +258,6 @@
         entity: models::ContainerEntity,
         conn: &DbConn,
     ) -> Result<EntityEdit> {
-<<<<<<< HEAD
-        let editor_id = Uuid::parse_str("00000000-0000-0000-AAAA-000000000001")?; // TODO: auth
-        let editgroup_id: Uuid = match entity.editgroup_id {
-            None => get_or_create_editgroup(editor_id, conn)?,
-            Some(param) => fcid2uuid(&param)?,
-        };
-        if let Some(ref extid) = entity.wikidata_qid {
-            check_wikidata_qid(extid)?;
-        }
-        if let Some(ref extid) = entity.issnl {
-            check_issn(extid)?;
-        }
-
-        let rev_id: Uuid = insert_into(container_rev::table)
-            .values((container_rev::name.eq(entity.name),
-                     container_rev::publisher.eq(entity.publisher),
-                     container_rev::issnl.eq(entity.issnl),
-                     container_rev::wikidata_qid.eq(entity.wikidata_qid),
-                     container_rev::abbrev.eq(entity.abbrev),
-                     container_rev::coden.eq(entity.coden),
-                     container_rev::extra_json.eq(entity.extra)))
-            .returning(container_rev::id)
-            .get_result(conn)?;
-        let ident_id: Uuid = insert_into(container_ident::table)
-            .values(container_ident::rev_id.eq(rev_id))
-            .returning(container_ident::id)
-            .get_result(conn)?;
-        let edit: ContainerEditRow = insert_into(container_edit::table)
-            .values((container_edit::editgroup_id.eq(editgroup_id),
-                     container_edit::ident_id.eq(ident_id),
-                     container_edit::rev_id.eq(rev_id)))
-            .get_result(conn)?;
-=======
         let edit_context = make_edit_context(conn, entity.parse_editgroup_id()?, false)?;
         let edit = entity.db_create(conn, &edit_context)?;
         edit.into_model()
@@ -397,7 +281,6 @@
     ) -> Result<EntityEdit> {
         let edit_context = make_edit_context(conn, editgroup_id.map(|u| FatCatId::from_uuid(&u)), false)?;
         let edit = ContainerEntity::db_delete(conn, &edit_context, FatCatId::from_uuid(id))?;
->>>>>>> a29beab0
         edit.into_model()
     }
 
@@ -406,43 +289,10 @@
         entity: models::CreatorEntity,
         conn: &DbConn,
     ) -> Result<EntityEdit> {
-<<<<<<< HEAD
-        let editor_id = Uuid::parse_str("00000000-0000-0000-AAAA-000000000001")?; // TODO: auth
-        let editgroup_id = match entity.editgroup_id {
-            None => get_or_create_editgroup(editor_id, conn).expect("current editgroup"),
-            Some(param) => fcid2uuid(&param)?,
-        };
-        if let Some(ref extid) = entity.orcid {
-            check_orcid(extid)?;
-        }
-        if let Some(ref extid) = entity.wikidata_qid {
-            check_wikidata_qid(extid)?;
-        }
-
-        let rev_id: Uuid = insert_into(creator_rev::table)
-            .values((creator_rev::display_name.eq(entity.display_name),
-                     creator_rev::given_name.eq(entity.given_name),
-                     creator_rev::surname.eq(entity.surname),
-                     creator_rev::orcid.eq(entity.orcid),
-                     creator_rev::wikidata_qid.eq(entity.wikidata_qid),
-                     creator_rev::extra_json.eq(entity.extra)))
-            .returning(creator_rev::id)
-            .get_result(conn)?;
-        let ident_id: Uuid = insert_into(creator_ident::table)
-            .values(creator_ident::rev_id.eq(rev_id))
-            .returning(creator_ident::id)
-            .get_result(conn)?;
-        let edit: CreatorEditRow = insert_into(creator_edit::table)
-            .values((creator_edit::editgroup_id.eq(editgroup_id),
-                     creator_edit::ident_id.eq(ident_id),
-                     creator_edit::rev_id.eq(rev_id)))
-            .get_result(conn)?;
-=======
         let edit_context = make_edit_context(conn, entity.parse_editgroup_id()?, false)?;
         let edit = entity.db_create(conn, &edit_context)?;
         edit.into_model()
     }
->>>>>>> a29beab0
 
     pub fn update_creator_handler(
         &self,
@@ -470,83 +320,10 @@
         entity: models::FileEntity,
         conn: &DbConn,
     ) -> Result<EntityEdit> {
-<<<<<<< HEAD
-        let editor_id = Uuid::parse_str("00000000-0000-0000-AAAA-000000000001")?; // TODO: auth
-        let editgroup_id = match entity.editgroup_id {
-            None => get_or_create_editgroup(editor_id, conn).expect("current editgroup"),
-            Some(param) => fcid2uuid(&param)?,
-        };
-
-        let rev_id: Uuid = insert_into(file_rev::table)
-            .values((file_rev::size.eq(entity.size),
-                     file_rev::sha1.eq(entity.sha1),
-                     file_rev::sha256.eq(entity.sha256),
-                     file_rev::md5.eq(entity.md5),
-                     file_rev::mimetype.eq(entity.mimetype),
-                     file_rev::extra_json.eq(entity.extra)))
-            .returning(file_rev::id)
-            .get_result(conn)?;
-        let ident_id: Uuid = insert_into(file_ident::table)
-            .values(file_ident::rev_id.eq(rev_id))
-            .returning(file_ident::id)
-            .get_result(conn)?;
-        let edit: FileEditRow = insert_into(file_edit::table)
-            .values((file_edit::editgroup_id.eq(editgroup_id),
-                     file_edit::ident_id.eq(ident_id),
-                     file_edit::rev_id.eq(rev_id)))
-            .get_result(conn)?;
-
-        let _releases: Option<Vec<FileReleaseRow>> = match entity.releases {
-            None => None,
-            Some(release_list) => {
-                if release_list.is_empty() {
-                    Some(vec![])
-                } else {
-                    let release_rows: Vec<FileReleaseRow> = release_list
-                        .iter()
-                        .map(|r| FileReleaseRow {
-                            file_rev: edit.rev_id.unwrap(),
-                            target_release_ident_id: fcid2uuid(r)
-                                .expect("invalid fatcat identifier"),
-                        })
-                        .collect();
-                    let release_rows: Vec<FileReleaseRow> = insert_into(file_release::table)
-                        .values(release_rows)
-                        .get_results(conn)
-                        .expect("error inserting file_releases");
-                    Some(release_rows)
-                }
-            }
-        };
-
-        let _urls: Option<Vec<FileRevUrlRow>> = match entity.urls {
-            None => None,
-            Some(url_list) => {
-                if url_list.is_empty() {
-                    Some(vec![])
-                } else {
-                    let url_rows: Vec<FileRevUrlNewRow> = url_list
-                        .into_iter()
-                        .map(|u| FileRevUrlNewRow {
-                            file_rev: edit.rev_id.unwrap(),
-                            rel: u.rel,
-                            url: u.url,
-                        })
-                        .collect();
-                    let url_rows: Vec<FileRevUrlRow> = insert_into(file_rev_url::table)
-                        .values(url_rows)
-                        .get_results(conn)
-                        .expect("error inserting file_rev_url");
-                    Some(url_rows)
-                }
-            }
-        };
-=======
         let edit_context = make_edit_context(conn, entity.parse_editgroup_id()?, false)?;
         let edit = entity.db_create(conn, &edit_context)?;
         edit.into_model()
     }
->>>>>>> a29beab0
 
     pub fn update_file_handler(
         &self,
@@ -574,178 +351,10 @@
         entity: models::ReleaseEntity,
         conn: &DbConn,
     ) -> Result<EntityEdit> {
-<<<<<<< HEAD
-        let editor_id = Uuid::parse_str("00000000-0000-0000-AAAA-000000000001")?; // TODO: auth
-        let editgroup_id = match entity.editgroup_id {
-            None => get_or_create_editgroup(editor_id, conn).expect("current editgroup"),
-            Some(param) => fcid2uuid(&param)?,
-        };
-        if let Some(ref extid) = entity.doi {
-            check_doi(extid)?;
-        }
-        if let Some(ref extid) = entity.pmid {
-            check_pmid(extid)?;
-        }
-        if let Some(ref extid) = entity.pmcid {
-            check_pmcid(extid)?;
-        }
-        if let Some(ref extid) = entity.wikidata_qid {
-            check_wikidata_qid(extid)?;
-        }
-
-        let work_id = match entity.work_id {
-            Some(work_id) => fcid2uuid(&work_id)?,
-            None => {
-                // If a work_id wasn't passed, create a new work under the current editgroup
-                let work_model = models::WorkEntity {
-                    ident: None,
-                    revision: None,
-                    redirect: None,
-                    state: None,
-                    editgroup_id: Some(uuid2fcid(&editgroup_id)),
-                    extra: None,
-                };
-                let new_entity = self.create_work_handler(work_model, conn)?;
-                fcid2uuid(&new_entity.ident)?
-            }
-        };
-
-        let container_id: Option<Uuid> = match entity.container_id {
-            Some(id) => Some(fcid2uuid(&id)?),
-            None => None,
-        };
-
-        let rev_id: Uuid = insert_into(release_rev::table)
-            .values((release_rev::title.eq(entity.title),
-                     release_rev::release_type.eq(entity.release_type),
-                     release_rev::release_status.eq(entity.release_status),
-                     release_rev::release_date.eq(entity.release_date.map(|v| v.naive_utc().date())),
-                     release_rev::doi.eq(entity.doi),
-                     release_rev::pmid.eq(entity.pmid),
-                     release_rev::pmcid.eq(entity.pmcid),
-                     release_rev::wikidata_qid.eq(entity.wikidata_qid),
-                     release_rev::isbn13.eq(entity.isbn13),
-                     release_rev::core_id.eq(entity.core_id),
-                     release_rev::volume.eq(entity.volume),
-                     release_rev::issue.eq(entity.issue),
-                     release_rev::pages.eq(entity.pages),
-                     release_rev::work_ident_id.eq(work_id),
-                     release_rev::container_ident_id.eq(container_id),
-                     release_rev::publisher.eq(entity.publisher),
-                     release_rev::language.eq(entity.language),
-                     release_rev::extra_json.eq(entity.extra)))
-            .returning(release_rev::id)
-            .get_result(conn)?;
-        let ident_id: Uuid = insert_into(release_ident::table)
-            .values(release_ident::rev_id.eq(rev_id))
-            .returning(release_ident::id)
-            .get_result(conn)?;
-        let edit: ReleaseEditRow = insert_into(release_edit::table)
-            .values((release_edit::editgroup_id.eq(editgroup_id),
-                     release_edit::ident_id.eq(ident_id),
-                     release_edit::rev_id.eq(rev_id)))
-            .get_result(conn)?;
-
-        let _refs: Option<Vec<ReleaseRefRow>> = match entity.refs {
-            None => None,
-            Some(ref_list) => {
-                if ref_list.is_empty() {
-                    Some(vec![])
-                } else {
-                    let ref_rows: Vec<ReleaseRefNewRow> = ref_list
-                        .iter()
-                        .map(|r| ReleaseRefNewRow {
-                            release_rev: edit.rev_id.unwrap(),
-                            target_release_ident_id: r.target_release_id
-                                .clone()
-                                .map(|v| fcid2uuid(&v).expect("valid fatcat identifier")),
-                            index_val: r.index,
-                            key: r.key.clone(),
-                            container_title: r.container_title.clone(),
-                            year: r.year,
-                            title: r.title.clone(),
-                            locator: r.locator.clone(),
-                            extra_json: r.extra.clone(),
-                        })
-                        .collect();
-                    let ref_rows: Vec<ReleaseRefRow> = insert_into(release_ref::table)
-                        .values(ref_rows)
-                        .get_results(conn)
-                        .expect("error inserting release_refs");
-                    Some(ref_rows)
-                }
-            }
-        };
-
-        let _contribs: Option<Vec<ReleaseContribRow>> = match entity.contribs {
-            None => None,
-            Some(contrib_list) => {
-                if contrib_list.is_empty() {
-                    Some(vec![])
-                } else {
-                    let contrib_rows: Vec<ReleaseContribNewRow> = contrib_list
-                        .iter()
-                        .map(|c| ReleaseContribNewRow {
-                            release_rev: edit.rev_id.unwrap(),
-                            creator_ident_id: c.creator_id
-                                .clone()
-                                .map(|v| fcid2uuid(&v).expect("valid fatcat identifier")),
-                            raw_name: c.raw_name.clone(),
-                            index_val: c.index,
-                            role: c.role.clone(),
-                            extra_json: c.extra.clone(),
-                        })
-                        .collect();
-                    let contrib_rows: Vec<ReleaseContribRow> = insert_into(release_contrib::table)
-                        .values(contrib_rows)
-                        .get_results(conn)
-                        .expect("error inserting release_contribs");
-                    Some(contrib_rows)
-                }
-            }
-        };
-
-        if let Some(abstract_list) = entity.abstracts {
-            // For rows that specify content, we need to insert the abstract if it doesn't exist
-            // already
-            let new_abstracts: Vec<AbstractsRow> = abstract_list
-                .iter()
-                .filter(|ea| ea.content.is_some())
-                .map(|c| AbstractsRow {
-                    sha1: Sha1::from(c.content.clone().unwrap()).hexdigest(),
-                    content: c.content.clone().unwrap(),
-                })
-                .collect();
-            if !new_abstracts.is_empty() {
-                // Sort of an "upsert"; only inserts new abstract rows if they don't already exist
-                insert_into(abstracts::table)
-                    .values(&new_abstracts)
-                    .on_conflict(abstracts::sha1)
-                    .do_nothing()
-                    .execute(conn)?;
-            }
-            let release_abstract_rows: Vec<ReleaseRevAbstractNewRow> = abstract_list
-                .into_iter()
-                .map(|c| ReleaseRevAbstractNewRow {
-                    release_rev: edit.rev_id.unwrap(),
-                    abstract_sha1: match c.content {
-                        Some(ref content) => Sha1::from(content).hexdigest(),
-                        None => c.sha1.expect("either abstract_sha1 or content is required"),
-                    },
-                    lang: c.lang,
-                    mimetype: c.mimetype,
-                })
-                .collect();
-            insert_into(release_rev_abstract::table)
-                .values(release_abstract_rows)
-                .execute(conn)?;
-        }
-=======
         let edit_context = make_edit_context(conn, entity.parse_editgroup_id()?, false)?;
         let edit = entity.db_create(conn, &edit_context)?;
         edit.into_model()
     }
->>>>>>> a29beab0
 
     pub fn update_release_handler(
         &self,
@@ -778,21 +387,6 @@
         edit.into_model()
     }
 
-<<<<<<< HEAD
-        let rev_id: Uuid = insert_into(work_rev::table)
-            .values(work_rev::extra_json.eq(entity.extra))
-            .returning(work_rev::id)
-            .get_result(conn)?;
-        let ident_id: Uuid = insert_into(work_ident::table)
-            .values(work_ident::rev_id.eq(rev_id))
-            .returning(work_ident::id)
-            .get_result(conn)?;
-        let edit: WorkEditRow = insert_into(work_edit::table)
-            .values((work_edit::editgroup_id.eq(editgroup_id),
-                     work_edit::ident_id.eq(ident_id),
-                     work_edit::rev_id.eq(rev_id)))
-            .get_result(conn)?;
-=======
     pub fn update_work_handler(
         &self,
         id: &Uuid,
@@ -813,7 +407,6 @@
         let edit_context = make_edit_context(conn, editgroup_id.map(|u| FatCatId::from_uuid(&u)), false)?;
         let edit = WorkEntity::db_delete(conn, &edit_context, FatCatId::from_uuid(id))?;
 
->>>>>>> a29beab0
         edit.into_model()
     }
 
