--- conflicted
+++ resolved
@@ -21,14 +21,9 @@
     api = args.api
     for line in args.ident_file:
         ident = uuid2fcid(line.split()[0])
-<<<<<<< HEAD
         release = api.get_release(ident=ident, expand="all")
-        args.json_output.write(json.dumps(release.to_dict()) + "\n")
-=======
-        release = api.get_release(id=ident, expand="all")
         args.json_output.write(
             json.dumps(entity_to_dict(release)) + "\n")
->>>>>>> ffb721f9
 
 def run_transform_releases(args):
     for line in args.json_input:
@@ -48,12 +43,8 @@
 
     for i in range(args.start, end):
         entry = api.get_changelog_entry(index=i)
-<<<<<<< HEAD
-        args.json_output.write(json.dumps(entry.to_dict()) + "\n")
-=======
         args.json_output.write(
             json.dumps(entity_to_dict(entry)) + "\n")
->>>>>>> ffb721f9
 
 def main():
     parser = argparse.ArgumentParser()
